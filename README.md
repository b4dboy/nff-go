<<<<<<< HEAD
[![Go Report Card](https://goreportcard.com/badge/github.com/intel-go/nff-go)](https://goreportcard.com/report/github.com/intel-go/nff-go)
[![GoDoc](https://godoc.org/github.com/intel-go/nff-go?status.svg)](https://godoc.org/github.com/intel-go/nff-go)
[![Dev chat at https://gitter.im/intel-nff-go/Lobby](https://img.shields.io/badge/gitter-developer_chat-46bc99.svg)](https://gitter.im/intel-nff-go/Lobby?utm_source=badge&utm_medium=badge&utm_campaign=pr-badge&utm_content=badge)
[![Build Status](https://travis-ci.org/intel-go/nff-go.svg?branch=develop)](https://travis-ci.org/intel-go/nff-go)
# NFF-GO - Yet Another Network Function Framework

## What it is
NFF-GO is a set of libraries for creating and deploying cloud-native Network
=======
[![Go Report Card](https://goreportcard.com/badge/github.com/intel-go/yanff)](https://goreportcard.com/report/github.com/intel-go/yanff) 
[![GoDoc](https://godoc.org/github.com/intel-go/yanff?status.svg)](https://godoc.org/github.com/intel-go/yanff)
[![Dev chat at https://gitter.im/intel-yanff/Lobby](https://img.shields.io/badge/gitter-developer_chat-46bc99.svg)](https://gitter.im/intel-yanff/Lobby?utm_source=badge&utm_medium=badge&utm_campaign=pr-badge&utm_content=badge)
[![Build Status](https://travis-ci.org/intel-go/yanff.svg?branch=develop)](https://travis-ci.org/intel-go/yanff)
# Network Function Framework for Go (former YANFF)

## What it is
NFF-Go is a set of libraries for creating and deploying cloud-native Network
>>>>>>> 8d7df01c
Functions (NFs). It simplifies the creation of network functions without
sacrificing performance. 
* Higher level abstractions than DPDK. Using DPDK as a fast I/O engine for performance
* Go language: safety, productivity, performance, concurrency
* Network functions are application programs not virtual machines
* Built-in scheduler to auto-scale processing based on input traffic. Both up and down.

### Benefits:
* Easily leverage Intel hardware capabilities: multi-cores, AES-NI, CAT, QAT, DPDK
* 10x reduction in lines of code
* No need to be an expert network programmer to develop performant network function
* Similar performance with C/DPDK per box 
* No need to worry on elasticity - done automatically
* Take advantage of cloud native deployment: continuous delivery, micro-services, containers

### Feel the difference
Simple ACL based firewall
```Go

// CheckFatal is an error handling function
func CheckFatal(err error) {
	if err != nil {
		fmt.Printf("checkfail: %+v\n", err)
		os.Exit(1)
	}
}

func main() {
<<<<<<< HEAD
	// Initialize NFF-GO library to use 8 cores max.
=======
	// Initialize NFF-Go library to use 8 cores max.   
>>>>>>> 8d7df01c
	config := flow.Config{
		CPUCoresNumber: 8,
	}
	CheckFatal(flow.SystemInit(&config))

	// Get filtering rules from access control file.
	L3Rules, err := packet.GetL3ACLFromORIG("Firewall.conf")
	CheckFatal(err)

	// Receive packets from zero port. Receive queue will be added automatically.
	inputFlow, err := flow.SetReceiver(uint8(0))
	CheckFatal(err)

	// Separate packet flow based on ACL.
	rejectFlow, err := flow.SetSeparator(inputFlow, L3Separator, nil)
	CheckFatal(err)

	// Drop rejected packets.
	CheckFatal(flow.SetStopper(rejectFlow))

	// Send accepted packets to first port. Send queue will be added automatically.
	CheckFatal(flow.SetSender(inputFlow, uint8(1)))

	// Begin to process packets.
	CheckFatal(flow.SystemStart())
}

// User defined function for separating packets
func L3Separator(currentPacket *packet.Packet, context flow.UserContext) bool {
	currentPacket.ParseL4()
	// Return whether packet is accepted or not. Based on ACL rules.
	return currentPacket.L3ACLPermit(L3Rules)
}
```

<<<<<<< HEAD
NFF-GO is an Open Source BSD licensed project that runs mostly in Linux user
land. The most recent patches and enhancements provided by the community are
available in the master branch.

## Getting NFF-GO

Use the **go get** command to download NFF-GO. You must first set your GOPATH
=======
NFF-Go is an Open Source BSD licensed project that runs mostly in Linux user
land. The most recent patches and enhancements provided by the community are
available in the master branch.

## Getting NFF-Go

Use the **go get** command to download NFF-Go. You must first set your GOPATH
>>>>>>> 8d7df01c

       export GOPATH=/my/local/directory
       go get -v -d github.com/intel-go/nff-go

<<<<<<< HEAD
Go will download the sources into $GOPATH/src. It will try to build NFF-GO and
fail with a message:

        can't load package: package github.com/intel-go/nff-go: no buildable Go source files in /localdisk/work/rscohn1/ws/nff-go-test/src/github.com/intel-go/nff-go
=======
Go will download the sources into $GOPATH/src. It will try to build NFF-Go and
fail with a message:

        can't load package: package github.com/intel-go/yanff: no buildable Go source files in /localdisk/work/rscohn1/ws/nff-test/src/github.com/intel-go/nff-go
>>>>>>> 8d7df01c

Ignore the message for now. We need to install some dependencies before you can
build.

### Working with a github fork

If you are working on a fork, then the **go get** command will not put nff-go in
$GOPATH/src/github.com/intel-go. However, imports will continue to reference
githb.com/intel-go. This is a feature of Go and not a problem in the way nff-go
is written. See [stackoverflow
article](https://stackoverflow.com/questions/14323872/using-forked-package-import-in-go)
for a discussion. A simple way to resolve the problem is to use a symlink. If
you are rscohn2 on github, and you forked nff-go into your personal account,
then do this:

        cd $GOPATH/src/github.com
        mkdir intel-go
        cd intel-go
        ln -s ../rscohn2/nff-go .

## Setting up the build and run environment

### DPDK
    
<<<<<<< HEAD
NFF-GO uses DPDK, so you must setup your system to build and run DPDK. See [System
=======
NFF-Go uses DPDK, so you must setup your system to build and run DPDK. See [System
>>>>>>> 8d7df01c
Requirements in the DPDK Getting Started Guide for
Linux](http://dpdk.org/doc/guides/linux_gsg/sys_reqs.html) for more
information.

After building a DPDK driver with the make command, you must register network
cards to work with the DPDK driver, load necessary kernel modules, and bind
cards to the modules. See [Compiling the DPDK Target from
Source](http://dpdk.org/doc/guides/linux_gsg/build_dpdk.html) and [How to get
best performance with NICs on Intel
platforms](http://dpdk.org/doc/guides/linux_gsg/nic_perf_intel_platform.html)
in the DPDK Getting Started Guide for Linux for more information.

The kernel module, which is required for DPDK user-mode drivers, is built but
not installed into kernel directory. You can load it using the full path to the
module file:
$GOPATH/src/github.com/intel-go/nff-go/test/dpdk/dpdk-17.08/x86_64-native-linuxapp-gcc/kmod/igb_uio.ko


### Go

Use Go version 1.9 or higher. To check the version of Go, do:

        go version
        
<<<<<<< HEAD
### Installing NFF-GO dependencies
=======
### Installing NFF dependencies
>>>>>>> 8d7df01c

        $GOPATH/src/github.com/intel-go/nff-go/scripts/get-depends.sh

### environment variables
    
        export PATH="$PATH:$GOPATH"/bin
    
<<<<<<< HEAD
## Building NFF-GO
=======
## Building NFF
>>>>>>> 8d7df01c

        cd $GOPATH/src/github.com/intel-go/nff-go
        make -j8

<<<<<<< HEAD
## Running NFF-GO
=======
## Running NFF
>>>>>>> 8d7df01c


## Documentation 

Use:
        make doc

to generate full documentation. Alternatively, you can do:

        godoc -http=:6060

and browse the following URLs:

* http://localhost:6060/pkg/nff-go/flow/
* http://localhost:6060/pkg/nff-go/packet/

## Tests

Invoking make in the top-level directory builds the testing framework and
<<<<<<< HEAD
examples. NFF-GO distributed tests are packaged inside of Docker container
=======
examples. NFF-Go distributed tests are packaged inside of Docker container
>>>>>>> 8d7df01c
images. There are also single node unit tests in some packages that you can
run using the command:

         make testing

### Docker images

To create Docker images on the local default target (either the default UNIX
socket in /var/run/docker.sock or whatever is defined in the DOCKER_HOST
variable), use the **make images** command.

To deploy Docker images for use in distributed testing, use the **make deploy**
command. This command requires two environment variables:

* NFF_GO_HOSTS="hostname1 hostname2 ... hostnameN"* - a list of all hostnames for deployed test Docker images
* DOCKER_PORT=2375* - the port number to connect to Docker daemons running on hosts in the NFF_GO_HOSTS variable

To delete generated images in the default Docker target, use the **make
clean-images** command.

### Running tests

After the Docker images are deployed on all test hosts, you can run distributed
network tests. The test framework is located in the test/main directory and
accepts a JSON file with a test specification. There are predefined configs for
performance and stability tests in the same directory. To run these tests,
change **hostname1** and **hostname2** to the hosts from the NFF_GO_HOSTS list
in these JSON files.

## Cleaning-up

To clean all generated binaries, use the **make clean** command.  To delete all
deployed images listed in NFF_GO_HOSTS, use the **make cleanall** command.

## Changing the DPDK sources

<<<<<<< HEAD
If you use the **make** command from NFF-GO directories, the DPDK driver is
=======
If you use the **make** command from NFF-Go directories, the DPDK driver is
>>>>>>> 8d7df01c
downloaded automatically.

## Contributing

<<<<<<< HEAD
If you want to contribute to NFF-GO, check our [Contributing
guide](https://github.com/intel-go/nff-go/blob/master/CONTRIBUTING.md). We also
recommend checking the 'janitorial' bugs in our list of open issues; these bugs
can be solved without an extensive knowledge of NFF-GO. We would love to help
you start contributing.

You can reach the NFF-GO development team via our [mailing
=======
If you want to contribute to NFF-Go, check our [Contributing
guide](https://github.com/intel-go/yanff/blob/master/CONTRIBUTING.md). We also
recommend checking the 'janitorial' bugs in our list of open issues; these bugs
can be solved without an extensive knowledge of NFF-Go. We would love to help
you start contributing.

You can reach the NFF-Go development team via our [mailing
>>>>>>> 8d7df01c
list](mailto:areg.melik-adamyan@intel.com).

    <|MERGE_RESOLUTION|>--- conflicted
+++ resolved
@@ -1,13 +1,3 @@
-<<<<<<< HEAD
-[![Go Report Card](https://goreportcard.com/badge/github.com/intel-go/nff-go)](https://goreportcard.com/report/github.com/intel-go/nff-go)
-[![GoDoc](https://godoc.org/github.com/intel-go/nff-go?status.svg)](https://godoc.org/github.com/intel-go/nff-go)
-[![Dev chat at https://gitter.im/intel-nff-go/Lobby](https://img.shields.io/badge/gitter-developer_chat-46bc99.svg)](https://gitter.im/intel-nff-go/Lobby?utm_source=badge&utm_medium=badge&utm_campaign=pr-badge&utm_content=badge)
-[![Build Status](https://travis-ci.org/intel-go/nff-go.svg?branch=develop)](https://travis-ci.org/intel-go/nff-go)
-# NFF-GO - Yet Another Network Function Framework
-
-## What it is
-NFF-GO is a set of libraries for creating and deploying cloud-native Network
-=======
 [![Go Report Card](https://goreportcard.com/badge/github.com/intel-go/yanff)](https://goreportcard.com/report/github.com/intel-go/yanff) 
 [![GoDoc](https://godoc.org/github.com/intel-go/yanff?status.svg)](https://godoc.org/github.com/intel-go/yanff)
 [![Dev chat at https://gitter.im/intel-yanff/Lobby](https://img.shields.io/badge/gitter-developer_chat-46bc99.svg)](https://gitter.im/intel-yanff/Lobby?utm_source=badge&utm_medium=badge&utm_campaign=pr-badge&utm_content=badge)
@@ -16,7 +6,6 @@
 
 ## What it is
 NFF-Go is a set of libraries for creating and deploying cloud-native Network
->>>>>>> 8d7df01c
 Functions (NFs). It simplifies the creation of network functions without
 sacrificing performance. 
 * Higher level abstractions than DPDK. Using DPDK as a fast I/O engine for performance
@@ -45,11 +34,7 @@
 }
 
 func main() {
-<<<<<<< HEAD
 	// Initialize NFF-GO library to use 8 cores max.
-=======
-	// Initialize NFF-Go library to use 8 cores max.   
->>>>>>> 8d7df01c
 	config := flow.Config{
 		CPUCoresNumber: 8,
 	}
@@ -84,8 +69,6 @@
 	return currentPacket.L3ACLPermit(L3Rules)
 }
 ```
-
-<<<<<<< HEAD
 NFF-GO is an Open Source BSD licensed project that runs mostly in Linux user
 land. The most recent patches and enhancements provided by the community are
 available in the master branch.
@@ -93,31 +76,13 @@
 ## Getting NFF-GO
 
 Use the **go get** command to download NFF-GO. You must first set your GOPATH
-=======
-NFF-Go is an Open Source BSD licensed project that runs mostly in Linux user
-land. The most recent patches and enhancements provided by the community are
-available in the master branch.
-
-## Getting NFF-Go
-
-Use the **go get** command to download NFF-Go. You must first set your GOPATH
->>>>>>> 8d7df01c
-
        export GOPATH=/my/local/directory
        go get -v -d github.com/intel-go/nff-go
 
-<<<<<<< HEAD
 Go will download the sources into $GOPATH/src. It will try to build NFF-GO and
 fail with a message:
 
         can't load package: package github.com/intel-go/nff-go: no buildable Go source files in /localdisk/work/rscohn1/ws/nff-go-test/src/github.com/intel-go/nff-go
-=======
-Go will download the sources into $GOPATH/src. It will try to build NFF-Go and
-fail with a message:
-
-        can't load package: package github.com/intel-go/yanff: no buildable Go source files in /localdisk/work/rscohn1/ws/nff-test/src/github.com/intel-go/nff-go
->>>>>>> 8d7df01c
-
 Ignore the message for now. We need to install some dependencies before you can
 build.
 
@@ -141,11 +106,7 @@
 
 ### DPDK
     
-<<<<<<< HEAD
 NFF-GO uses DPDK, so you must setup your system to build and run DPDK. See [System
-=======
-NFF-Go uses DPDK, so you must setup your system to build and run DPDK. See [System
->>>>>>> 8d7df01c
 Requirements in the DPDK Getting Started Guide for
 Linux](http://dpdk.org/doc/guides/linux_gsg/sys_reqs.html) for more
 information.
@@ -170,11 +131,7 @@
 
         go version
         
-<<<<<<< HEAD
-### Installing NFF-GO dependencies
-=======
 ### Installing NFF dependencies
->>>>>>> 8d7df01c
 
         $GOPATH/src/github.com/intel-go/nff-go/scripts/get-depends.sh
 
@@ -182,21 +139,12 @@
     
         export PATH="$PATH:$GOPATH"/bin
     
-<<<<<<< HEAD
 ## Building NFF-GO
-=======
-## Building NFF
->>>>>>> 8d7df01c
 
         cd $GOPATH/src/github.com/intel-go/nff-go
         make -j8
 
-<<<<<<< HEAD
-## Running NFF-GO
-=======
-## Running NFF
->>>>>>> 8d7df01c
-
+# Running NFF-GO
 
 ## Documentation 
 
@@ -215,11 +163,7 @@
 ## Tests
 
 Invoking make in the top-level directory builds the testing framework and
-<<<<<<< HEAD
 examples. NFF-GO distributed tests are packaged inside of Docker container
-=======
-examples. NFF-Go distributed tests are packaged inside of Docker container
->>>>>>> 8d7df01c
 images. There are also single node unit tests in some packages that you can
 run using the command:
 
@@ -256,32 +200,17 @@
 
 ## Changing the DPDK sources
 
-<<<<<<< HEAD
 If you use the **make** command from NFF-GO directories, the DPDK driver is
-=======
-If you use the **make** command from NFF-Go directories, the DPDK driver is
->>>>>>> 8d7df01c
 downloaded automatically.
 
 ## Contributing
 
-<<<<<<< HEAD
-If you want to contribute to NFF-GO, check our [Contributing
-guide](https://github.com/intel-go/nff-go/blob/master/CONTRIBUTING.md). We also
-recommend checking the 'janitorial' bugs in our list of open issues; these bugs
-can be solved without an extensive knowledge of NFF-GO. We would love to help
-you start contributing.
-
-You can reach the NFF-GO development team via our [mailing
-=======
 If you want to contribute to NFF-Go, check our [Contributing
 guide](https://github.com/intel-go/yanff/blob/master/CONTRIBUTING.md). We also
 recommend checking the 'janitorial' bugs in our list of open issues; these bugs
 can be solved without an extensive knowledge of NFF-Go. We would love to help
 you start contributing.
 
-You can reach the NFF-Go development team via our [mailing
->>>>>>> 8d7df01c
-list](mailto:areg.melik-adamyan@intel.com).
+You can reach the NFF-Go development team via our [mailing list](mailto:areg.melik-adamyan@intel.com).
 
     